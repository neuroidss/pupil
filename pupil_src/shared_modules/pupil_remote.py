--- conflicted
+++ resolved
@@ -83,14 +83,11 @@
 
 
     def start_server(self,new_address):
-<<<<<<< HEAD
-        self.thread_pipe.send_multipart((b'Bind',b"tcp://"+new_address.encode("utf-8")))
-=======
+
         #addes needs to be a byte array for zmq
         new_address = new_address.encode('utf-8')
 
-        self.thread_pipe.send_multipart(('Bind',"tcp://"+new_address))
->>>>>>> 73f3918f
+        self.thread_pipe.send_multipart((b'Bind',b"tcp://"+new_address))
         response,msg = self.thread_pipe.recv_multipart()
         if response == b'Bind OK' :
             host,port = msg.split(b':')
