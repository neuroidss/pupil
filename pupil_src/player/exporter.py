--- conflicted
+++ resolved
@@ -127,18 +127,13 @@
     g_pool.notifications = []
     # load pupil_positions, gaze_positions
     pupil_data = pupil_data or load_object(pupil_data_path)
-<<<<<<< HEAD
+    g_pool.pupil_data = pupil_data
     g_pool.pupil_positions = []
     g_pool.gaze_positions = []
     g_pool.fixations = []
 
     g_pool.pupil_positions_by_frame = [[] for x in g_pool.timestamps]
     g_pool.gaze_positions_by_frame = [[] for x in g_pool.timestamps]
-=======
-    g_pool.pupil_data = pupil_data
-    g_pool.pupil_positions_by_frame = correlate_data(pupil_data['pupil_positions'], g_pool.timestamps)
-    g_pool.gaze_positions_by_frame = correlate_data(pupil_data['gaze_positions'], g_pool.timestamps)
->>>>>>> 505ddce4
     g_pool.fixations_by_frame = [[] for x in g_pool.timestamps]  # populated by the fixation detector plugin
 
     # add plugins
